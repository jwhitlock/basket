from functools import wraps
import urlparse
import json

from django.http import HttpResponse, HttpResponseBadRequest
from django.views.decorators.csrf import csrf_exempt 
from django.conf import settings

from tasks import update_user, SUBSCRIBE, UNSUBSCRIBE, SET
from newsletters import *
from models import Subscriber
from responsys import Responsys, NewsletterException, UnauthorizedException

<<<<<<< HEAD
NEWSLETTERS = {
    'mozilla-and-you': 'MOZILLA_AND_YOU',
    'mobile': 'ABOUT_MOBILE',
    'beta': 'FIREFOX_BETA_NEWS',
    'aurora': 'AURORA',
    'about-mozilla': 'ABOUT_MOZILLA',
    'drumbeat': 'DRUMBEAT_NEWS_GROUP',
    'addons': 'ABOUT_ADDONS',
    'hacks': 'ABOUT_HACKS',
    'labs': 'ABOUT_LABS',
    'qa-news': 'QA_NEWS',
    'student-reps': 'STUDENT_REPS',
    'about-standards': 'ABOUT_STANDARDS',
    'mobile-addon-dev': 'MOBILE_ADDON_DEV',
    'addon-dev': 'ADD_ONS',
    'join-mozilla': 'JOIN_MOZILLA',
    'mozilla-phone': 'MOZILLA_PHONE',
    'app-dev': 'APP_DEV',
    'moz-spaces': 'MOZ_SPACE'
}

NEWSLETTER_NAMES = NEWSLETTERS.keys()
NEWSLETTER_FIELDS = NEWSLETTERS.values()

# Utility functions

def newsletter_field(name):
    return NEWSLETTERS.get(name, False)


def newsletter_name(field):
    i = NEWSLETTER_FIELDS.index(field)
    return NEWSLETTER_NAMES[i]

=======
## Utility functions
>>>>>>> 75237c6a

def logged_in(f):
    """Decorator to check if the user has permission to view these
    pages"""

    @wraps(f)
    def wrapper(request, token, *args, **kwargs):
        subscriber = Subscriber.objects.filter(token=token)
        if not subscriber.exists():
            return json_response({'status': 'error',
                                  'desc': 'Must have valid token for this request'},
                                 status=403)

        request.subscriber = subscriber[0]
        return f(request, token, *args, **kwargs)
    return wrapper


def json_response(data, status=200):
    res = HttpResponse(json.dumps(data),
                       mimetype='application/json')
    res.status_code = status
    return res


def update_user_task(request, type, data=None):
    """Call the update_user task async with the right parameters"""

    user = getattr(request, 'subscriber', None)
    update_user.apply_async((data or request.POST.copy(),
                             user and user.email,
                             type))

def get_user(email):
    newsletters = newsletter_fields()

    fields = [
        'EMAIL_ADDRESS_',
        'EMAIL_FORMAT_',
        'COUNTRY_',
        'LANGUAGE_ISO2'
    ]

    for nl in newsletters:
        fields.append('%s_FLG' % nl)

    try:
        rs = Responsys()
        rs.login(settings.RESPONSYS_USER, settings.RESPONSYS_PASS)
        user = rs.retrieve_list_members(email,
                                        settings.RESPONSYS_FOLDER,
                                        settings.RESPONSYS_LIST,
                                        fields)
    except NewsletterException, e:
        return json_response({'status': 'error',
                              'desc': e.message},
                             status=500)
    except UnauthorizedException, e:
        return json_response({'status': 'error',
                              'desc': 'Responsys auth failure'},
                             status=500)

    user_data = {
        'email': email,
        'format': user['EMAIL_FORMAT_'],
        'country': user['COUNTRY_'],
        'lang': user['LANGUAGE_ISO2'],
        'newsletters': [newsletter_name(nl) for nl in newsletters
                        if user.get('%s_FLG' % nl, False) == 'Y']
    }

    rs.logout()

    return json_response(user_data)

## Views

@csrf_exempt
def subscribe(request):
    if request.method != 'POST':
        return HttpResponseBadRequest("Only POST supported")

    if 'newsletters' not in request.POST:
        return json_response({'status': 'error',
                              'desc': 'newsletters is missing'},
                             status=500)

    # If the user isn't opting in yet, we tell the system to
    # unsubscribe them instead of subscribe them, which sets a flag
    # for those newsletters that still requires confirmation by other
    # means (confirmation email, etc)
    optin = request.POST.get('optin', 'Y') == 'Y'
    update_user_task(request,
                     SUBSCRIBE if optin else UNSUBSCRIBE)
    return json_response({})


@logged_in
@csrf_exempt
def unsubscribe(request, token):
    if request.method != 'POST':
        return HttpResponseBadRequest("Only POST supported")

    data = request.POST.copy()

    if data.get('optout', 'N') == 'Y':
        data['newsletters'] = ','.join(newsletter_names())

    update_user_task(request, UNSUBSCRIBE, data)
    return json_response({})


@logged_in
@csrf_exempt
def user(request, token):
    if request.method == 'POST':
        update_user_task(request, SET)
        return json_response({})

    return get_user(request.subscriber.email)

@logged_in
@csrf_exempt
def delete_user(request, token):
    try:
        rs = Responsys()
        rs.login(settings.RESPONSYS_USER, settings.RESPONSYS_PASS)
        rs.delete_list_members(request.subscriber.email,
                               settings.RESPONSYS_FOLDER,
                               settings.RESPONSYS_LIST)
        rs.logout()
    except NewsletterException, e:
        return json_response({'status': 'error',
                              'desc': e.message},
                             status=500)
    except UnauthorizedException, e:
        return json_response({'status': 'error',
                              'desc': 'Responsys auth failure'},
                             status=500)

    request.subscriber.delete()
    return json_response({})

<<<<<<< HEAD

=======
>>>>>>> 75237c6a
def debug_user(request):
    if not 'email' in request.GET or not 'supertoken' in request.GET:
        return json_response(
            {'status': 'error',
             'desc': 'Using debug_user, you need to pass the '
                     '`email` and `supertoken` GET parameters'},
            status=500
        )

    if request.GET['supertoken'] != settings.SUPERTOKEN:
        return json_response({'status': 'error',
                              'desc': 'Bad supertoken'},
                             status=401)

<<<<<<< HEAD
    return get_user(request.GET['email'])


# Custom update methods

@csrf_exempt
def custom_unsub_reason(request):
    """Update the reason field for the user, which logs why the user
    unsubscribed from all newsletters."""

    if not 'email' in request.POST or not 'reason' in request.POST:
        return json_response(
            {'status': 'error',
             'desc': 'custom_unsub_reason requires the `email` '
                     'and `reason` POST parameters'},
            status=401
        )

    email = request.POST['email']
    reason = request.POST['reason']

    rs = Responsys()
    rs.login(settings.RESPONSYS_USER, settings.RESPONSYS_PASS)
    rs.merge_list_members(settings.RESPONSYS_FOLDER,
                          settings.RESPONSYS_LIST,
                          ['EMAIL_ADDRESS_', 'UNSUBSCRIBE_REASON'],
                          [email, reason])
    rs.logout()

    return json_response({'status': 'ok'})
=======
    return get_user(request.GET['email'])
>>>>>>> 75237c6a
<|MERGE_RESOLUTION|>--- conflicted
+++ resolved
@@ -11,44 +11,8 @@
 from models import Subscriber
 from responsys import Responsys, NewsletterException, UnauthorizedException
 
-<<<<<<< HEAD
-NEWSLETTERS = {
-    'mozilla-and-you': 'MOZILLA_AND_YOU',
-    'mobile': 'ABOUT_MOBILE',
-    'beta': 'FIREFOX_BETA_NEWS',
-    'aurora': 'AURORA',
-    'about-mozilla': 'ABOUT_MOZILLA',
-    'drumbeat': 'DRUMBEAT_NEWS_GROUP',
-    'addons': 'ABOUT_ADDONS',
-    'hacks': 'ABOUT_HACKS',
-    'labs': 'ABOUT_LABS',
-    'qa-news': 'QA_NEWS',
-    'student-reps': 'STUDENT_REPS',
-    'about-standards': 'ABOUT_STANDARDS',
-    'mobile-addon-dev': 'MOBILE_ADDON_DEV',
-    'addon-dev': 'ADD_ONS',
-    'join-mozilla': 'JOIN_MOZILLA',
-    'mozilla-phone': 'MOZILLA_PHONE',
-    'app-dev': 'APP_DEV',
-    'moz-spaces': 'MOZ_SPACE'
-}
-
-NEWSLETTER_NAMES = NEWSLETTERS.keys()
-NEWSLETTER_FIELDS = NEWSLETTERS.values()
-
-# Utility functions
-
-def newsletter_field(name):
-    return NEWSLETTERS.get(name, False)
-
-
-def newsletter_name(field):
-    i = NEWSLETTER_FIELDS.index(field)
-    return NEWSLETTER_NAMES[i]
-
-=======
+
 ## Utility functions
->>>>>>> 75237c6a
 
 def logged_in(f):
     """Decorator to check if the user has permission to view these
@@ -192,10 +156,7 @@
     request.subscriber.delete()
     return json_response({})
 
-<<<<<<< HEAD
-
-=======
->>>>>>> 75237c6a
+
 def debug_user(request):
     if not 'email' in request.GET or not 'supertoken' in request.GET:
         return json_response(
@@ -210,7 +171,6 @@
                               'desc': 'Bad supertoken'},
                              status=401)
 
-<<<<<<< HEAD
     return get_user(request.GET['email'])
 
 
@@ -240,7 +200,4 @@
                           [email, reason])
     rs.logout()
 
-    return json_response({'status': 'ok'})
-=======
-    return get_user(request.GET['email'])
->>>>>>> 75237c6a
+    return json_response({'status': 'ok'})