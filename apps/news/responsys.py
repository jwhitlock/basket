--- conflicted
+++ resolved
@@ -4,14 +4,14 @@
 from suds.client import Client
 
 
-<<<<<<< HEAD
-class UnauthorizedException(Exception):pass
-class NewsletterException(Exception): pass
-=======
 class UnauthorizedException(Exception):
     """Failure to log into Responsys."""
     pass
->>>>>>> 14f4b4ba
+
+
+class NewsletterException(Exception):
+    """Error when trying to talk to Responsys"""
+    pass
 
 
 def logged_in(f):
